// Copyright (c) Microsoft Corporation. All rights reserved.
// Licensed under the MIT License.

#include "core/graph/op.h"
#include "core/graph/contrib_ops/contrib_defs.h"
#include "orttraining/core/graph/training_op_defs.h"
#include "onnx/defs/function.h"
#include <math.h>

namespace onnxruntime {
namespace training {

using namespace ONNX_NAMESPACE;

void AddRepeatedInputs(
    OpSchema& op_schema,
    const int start,
    const int count,
    const std::vector<std::string>& names,
    const std::vector<std::string>& descriptions,
    const std::vector<std::string>& type_strs,
    const OpSchema::FormalParameterOption param_option) {
  ORT_ENFORCE(names.size() == descriptions.size(),
              "Names and descriptions must be equal-length.");
  ORT_ENFORCE(names.size() == type_strs.size(),
              "Names and type_strs must be equal-length.");
  ORT_ENFORCE(param_option != OpSchema::Variadic,
              "param_option cannot be variadic.");
  ORT_ENFORCE(count > 0, "Count must be positive.");

  for (int i = 0; i < count; ++i) {
    const int input_index_start = start + i * static_cast<int>(names.size());
    // Repeat one group of names once.
    for (size_t j = 0; j < names.size(); ++j) {
      const int input_index = input_index_start + static_cast<int>(j);
      std::string modified_input_name = "__group_" + std::to_string(i) + "__" + names[j];
      ORT_ENFORCE(input_index >= static_cast<int>(op_schema.inputs().size()),
                  "Invalid redefinition of input ", input_index, " for OpSchema ", op_schema.Name());
      op_schema.Input(input_index, modified_input_name, descriptions[j], type_strs[j], param_option, false);
    }
  }
}

void AddRepeatedOutputs(
    OpSchema& op_schema,
    const int start,
    const int count,
    const std::vector<std::string>& names,
    const std::vector<std::string>& descriptions,
    const std::vector<std::string>& type_strs,
    const OpSchema::FormalParameterOption param_option) {
  ORT_ENFORCE(names.size() == descriptions.size(),
              "Names and descriptions must be equal-length.");
  ORT_ENFORCE(names.size() == type_strs.size(),
              "Names and type_strs must be equal-length.");
  ORT_ENFORCE(param_option != OpSchema::Variadic,
              "param_option cannot be variadic.");
  ORT_ENFORCE(count > 0, "Count must be positive.");

  for (int i = 0; i < count; ++i) {
    const int output_index_start = start + i * static_cast<int>(names.size());
    // Repeat one group of names once.
    for (int j = 0; j < static_cast<int>(names.size()); ++j) {
      const int output_index = output_index_start + j;
      std::string modified_output_name = "__group_" + std::to_string(i) + "__" + names[j];
      ORT_ENFORCE(output_index >= static_cast<int>(op_schema.outputs().size()),
                  "Invalid redefinition of output ", output_index, " for OpSchema ", op_schema.Name());
      op_schema.Output(output_index, modified_output_name, descriptions[j], type_strs[j], param_option, false);
    }
  }
}

static void checkSendInputTensorElemTypes(
    InferenceContext& ctx,
    const std::string& attributeName,
    const size_t inputSize) {
  auto attr_proto = ctx.getAttribute(attributeName);
  if (nullptr == attr_proto) {  // attribute not present
    fail_type_inference("Value of attribute ", attributeName, " not specified");
  }

  size_t tensor_num = static_cast<size_t>(attr_proto->ints_size());

  if (tensor_num != inputSize) {
    fail_type_inference("Attribute ", attributeName, " has a wrong size");
  }

  const int64_t* elem_types = attr_proto->ints().data();

  for (size_t i = 0; i < tensor_num; ++i) {
    auto elem_type = static_cast<::ONNX_NAMESPACE::TensorProto_DataType>(elem_types[i]);
    if (!TensorProto_DataType_IsValid(elem_type)) {
      fail_type_inference("Attribute ", attributeName, " does not specify a valid type.");
    }

    auto input_type = ctx.getInputType(i + 2);
    if (input_type->tensor_type().has_elem_type()) {
      auto input_elem_type = static_cast<::ONNX_NAMESPACE::TensorProto_DataType>(input_type->tensor_type().elem_type());
      if (input_elem_type != elem_type) {
        fail_type_inference("Attribute ", attributeName, " does not match an input's element type.");
      }
    } else {
      fail_type_inference("Attribute ", attributeName, " does not match an input type.");
    }
  }
}

static void propagateRecvOutputTensorElemTypes(
    InferenceContext& ctx,
    const std::string& attributeName,
    const size_t outputSize) {
  auto attr_proto = ctx.getAttribute(attributeName);
  if (nullptr == attr_proto) {  // attribute not present
    fail_type_inference("Value of attribute ", attributeName, " not specified");
  }

  size_t tensor_num = static_cast<size_t>(attr_proto->ints_size());

  if (tensor_num != outputSize) {
    fail_type_inference("Attribute ", attributeName, " has a wrong size");
  }

  const int64_t* elem_types = attr_proto->ints().data();

  for (size_t i = 0; i < tensor_num; ++i) {
    auto elem_type = static_cast<::ONNX_NAMESPACE::TensorProto_DataType>(elem_types[i]);
    if (!TensorProto_DataType_IsValid(elem_type)) {
      fail_type_inference("Attribute ", attributeName, " does not specify a valid type.");
    }
    updateOutputElemType(ctx, i + 1, elem_type);
  }
}

// TODO: This is copied from onnx schemas. When the change is in and we update this can be removed.
// For Brevity documentation was not copied
OpSchema& RegisterLambOpSchema(OpSchema&& op_schema) {
  op_schema
      .SetDomain(kMSDomain)
      .SinceVersion(1)
      .Attr(
          "alpha",
          "Coefficient of previous gradient in running average.",
          AttributeProto::FLOATS,
          std::vector<float>(1024, 0.9f))
      .Attr(
          "beta",
          "Coefficient of previous squared gradient in running average."
          "The effective learning rate is computed by r = R / (1 + T * decay_factor). "
          "Default to 0 so that increasing update counts doesn't reduce the learning rate.",
          AttributeProto::FLOATS,
          std::vector<float>(1024, 0.999f))
      .Attr(
          "lambda",
          "Regularization coefficient of 0.5 * lambda * ||X||_2^2. Default to 0, "
          "which means no regularization.",
          AttributeProto::FLOATS,
          std::vector<float>(1024, 0.0f))
      .Attr(
          "ratio_min",
          "Lower bound on confidence ratio.",
          AttributeProto::FLOAT,
          -std::numeric_limits<float>::infinity())
      .Attr(
          "ratio_max",
          "Upper bound on confidence ratio.",
          AttributeProto::FLOAT,
          std::numeric_limits<float>::infinity())
      .Attr(
          "epsilon",
          "Small scalar to avoid dividing by zero.",
          AttributeProto::FLOATS,
          std::vector<float>(1024, 1e-6f))
      .Attr(
          "do_bias_correction",
          "Compute unbiased 1st and 2nd momentums.",
          AttributeProto::INT,
          static_cast<int64_t>(1))
      .TypeConstraint(
          "T1",
          {"tensor(float16)", "tensor(float)", "tensor(double)"},
          "Constrain input types to float scalars.")
      .TypeConstraint(
          "T2",
          {"tensor(float)", "tensor(double)"},
          "Constrain input types to float tensors.")
      .TypeConstraint(
          "T3",
          {"tensor(float16)", "tensor(float)", "tensor(double)"},
          "Constrain input types to float tensors.")
      .TypeConstraint(
          "T4",
          {"tensor(float16)", "tensor(float)", "tensor(double)"},
          "Constrain input types to float tensors.")
      .TypeConstraint(
          "T_FP16",
          {"tensor(float16)"},
          "Constrain input types to float16 tensors.")
      .TypeConstraint(
          "T_GRAD_NORM",
          {"tensor(float16)", "tensor(float)", "tensor(double)"},
          "Constrain input types to float tensors.")
      .TypeConstraint(
          "T_BOOL",
          {"tensor(bool)"},
          "Constrain types to boolean tensors.")
      .TypeConstraint(
          "TInt64",
          {"tensor(int64)"},
          "Constrain update count to 64-bit integer")
      .TypeAndShapeInferenceFunction([](ONNX_NAMESPACE::InferenceContext& ctx) {
        // Handle update count, the first output.
        const size_t step_input_index = 4;
        const size_t step_output_index = 0;
        auto input_type = ctx.getInputType(step_input_index);
        if (input_type != nullptr) {
          propagateElemTypeFromInputToOutput(ctx, step_input_index, step_output_index);
          if (hasInputShape(ctx, step_input_index)) {
            propagateShapeFromInputToOutput(ctx, step_input_index, step_output_index);
          }
        }

        // Handle other tensors including new weight, new gradient (update direction),
        // new momentums.
        for (size_t i = 0; i < ctx.getNumInputs() - 5; ++i) {
          const size_t input_index = 5 + i;   // The first 5 inputs don't affect output shape.
          const size_t output_index = 1 + i;  // The first output has been processed above.
          input_type = ctx.getInputType(input_index);
          if (input_type != nullptr) {
            propagateElemTypeFromInputToOutput(ctx, input_index, output_index);
            if (hasInputShape(ctx, input_index)) {
              propagateShapeFromInputToOutput(ctx, input_index, output_index);
            }
          }
        }
      });

  op_schema
      .Input(
          0,
          "update_signal",
          "This signal indicates if weight tensors should be updated.",
          "T_BOOL",
          OpSchema::Optional)
      .Input(
          1,
          "loss_scale",
          "Loss scale for mixed precision training.",
          "T2",
          OpSchema::Optional)
      .Input(
          2,
          "gradient_norm",
          "Norm of global gradient.",
          "T_GRAD_NORM",
          OpSchema::Optional)
      .Input(
          3,
          "R",
          "The initial learning rate.",
          "T1",
          OpSchema::Optional)
      .Input(
          4,
          "step",
          "One-based index of the current training iteration.",
          "TInt64",
          OpSchema::Optional);

  AddRepeatedInputs(
      op_schema,
      5,
      1024,
      {"weights",
       "gradients",
       "moment1",
       "moment2",
       "fp16_weights"},
      {"weights to optimize.",
       "gradients computed in this iteration.",
       "exponentially averaged historical gradients.",
       "exponentially averaged historical squared gradients.",
       "FP16 weights to optimize."},
      {"T2",
       "T3",
       "T4",
       "T4",
       "T_FP16"},
      OpSchema::Optional);

  op_schema
      .Output(
          0,
          "new_step",
          "One-based index of the next training iteration.",
          "TInt64",
          OpSchema::Optional);

  AddRepeatedOutputs(
      op_schema,
      1,
      1024,
      {"new_weights",
       "new_gradients",
       "new_moment_1",
       "new_moment_2",
       "new_fp16_weights"},
      {"New weights",
       "New gradients",
       "New averaged gradients",
       "New averaged squared gradients",
       "New FP16 weights"},
      {"T2",
       "T3",
       "T4",
       "T4",
       "T_FP16"},
      OpSchema::Optional);

  return op_schema;
}

void RegisterTrainingOpSchemas() {
  ONNX_CONTRIB_OPERATOR_SCHEMA(ReluGrad)
      .SinceVersion(9)
      .Input(0, "dY", "Gradient of output Y", "T")
      .Input(1, "X", "Input tensor", "T")
      .Output(0, "dX", "Gradient of input X", "T")
      .TypeConstraint(
          "T",
          {"tensor(float16)", "tensor(float)", "tensor(double)"},
          "Constrain input and output types to float tensors.")
      .TypeAndShapeInferenceFunction(propagateShapeAndTypeFromFirstInput);

  ONNX_CONTRIB_OPERATOR_SCHEMA(SoftmaxGrad)
      .SetDomain(kMSDomain)
      .SinceVersion(1)
      .Input(0, "dY", "Gradient of output Y", "T")
      .Input(1, "X", "Input tensor", "T")
      .Output(0, "dX", "Gradient of input X", "T")
      .Attr(
          "axis",
          "Describes the axis of the inputs when coerced "
          "to 2D; defaults to one because the 0th axis most likely describes "
          "the batch_size",
          AttributeProto::INT,
          static_cast<int64_t>(1))
      .TypeConstraint(
          "T",
          {"tensor(float16)", "tensor(float)", "tensor(double)"},
          "Constrain input and output types to float tensors.")
      .TypeAndShapeInferenceFunction(propagateShapeAndTypeFromFirstInput);

  ONNX_CONTRIB_OPERATOR_SCHEMA(AveragePoolGrad)
      .SinceVersion(9)
      .Input(0, "dY", "Gradient of output Y", "T")
      .Output(0, "dX", "Gradient of input X", "T")
      .Attr(
          "kernel_shape",
          "The size of the kernel along each axis.",
          AttributeProto::INTS)
      .Attr(
          "strides", "Stride along each axis.", AttributeProto::INTS, OPTIONAL_VALUE)
      .Attr(
          "auto_pad",
          "auto_pad doc",
          AttributeProto::STRING,
          std::string("NOTSET"))
      .Attr("pads", "pads_doc", AttributeProto::INTS, OPTIONAL_VALUE)
      .Attr(
          "count_include_pad",
          "",
          AttributeProto::INT,
          static_cast<int64_t>(0))
      .AllowUncheckedAttributes()
      .TypeConstraint(
          "T",
          {"tensor(float16)", "tensor(float)", "tensor(double)"},
          "Constrain input and output types to float tensors.");

  ONNX_CONTRIB_OPERATOR_SCHEMA(MaxPoolGrad)
      .SinceVersion(9)
      .Input(0, "dY", "Gradient of output, Y", "T")
      .Input(1, "Indices", "Indices tensor from max pooling across the input tensor.", "I")
      .Output(0, "dX", "Gradient of input, X", "T")
      .AllowUncheckedAttributes()
      .TypeConstraint(
          "T",
          {"tensor(float16)", "tensor(float)", "tensor(double)"},
          "Constrain input and output types to float tensors.")
      .TypeConstraint(
          "I",
          {"tensor(int64)"},
          "Constrain index tensor to int64");

  ONNX_CONTRIB_OPERATOR_SCHEMA(ConvGrad)
      .SinceVersion(9)
      .Input(0, "dY", "Gradient of output Y", "T")
      .Input(1, "X", "Input tensor", "T")
      .Input(2, "W", "Weight tensor", "T")
      .Output(0, "dX", "Gradient of input X", "T")
      .Output(1, "dW", "Gradient of W", "T")
      .Output(2, "dB", "Gradient of B", "T")
      .AllowUncheckedAttributes()
      .TypeConstraint(
          "T",
          {"tensor(float16)", "tensor(float)", "tensor(double)"},
          "Constrain input and output types to float tensors.");

  ONNX_CONTRIB_OPERATOR_SCHEMA(GatherGrad)
      .SetDomain(kMSDomain)
      .SinceVersion(1)
      .Input(0, "shape", "Shape of the Gather input X.", "I")
      .Input(1, "indices", "Tensor of int32/int64 indices, of any rank q.", "Tind")
      .Input(2, "dY", "Gradient of output", "T")
      .Output(0, "dX", "Gradient of input", "T")
      .Attr(
          "axis",
          "Which axis to gather on. Negative value means "
          "counting dimensions from the back. Accepted range in [-r, r-1]",
          AttributeProto::INT,
          static_cast<int64_t>(0))
      .TypeConstraint(
          "I",
          {"tensor(int64)"},
          "Constrain input shape to integer tensors.")
      .TypeConstraint(
          "T",
          OpSchema::all_tensor_types(),
          "Constrain input and output types to float tensors.")
      .TypeConstraint(
          "Tind",
          {"tensor(int32)", "tensor(int64)"},
          "Constrain indices to integer types");

  ONNX_CONTRIB_OPERATOR_SCHEMA(GatherElementsGrad)
      .SetDomain(kMSDomain)
      .SinceVersion(1)
      .SetSupportLevel(OpSchema::SupportType::EXPERIMENTAL)
      .SetDoc("GatherElementsGrad")
      .Attr(
          "axis",
          "Which axis to scatter on. Negative value means "
          "counting dimensions from the back. Accepted range is [-r, r-1] where r = rank(data).",
          AttributeProto::INT,
          static_cast<int64_t>(0))
      .Input(
          0,
          "dY",
          "Tensor of rank r >=1 (same rank and shape as indices)",
          "T")
      .Input(1, "shape", "Shape of the GatherElements input data.", "I")
      .Input(
          2,
          "indices",
          "Tensor of int32/int64 indices, of r >= 1 (same rank as input). All index values are expected to be "
          "within bounds [-s, s-1] along axis of size s. It is an error if any of the index values are out of bounds.",
          "Tind")
      .Output(0, "dX", "Tensor of rank r >= 1 (same rank as input).", "T")
      .TypeConstraint(
          "I",
          {"tensor(int64)"},
          "Constrain input shape to integer tensors.")
      .TypeConstraint(
          "T",
          {"tensor(float16)", "tensor(float)", "tensor(double)"},
          "Input and output types can be of any tensor type.")
      .TypeConstraint(
          "Tind",
          {"tensor(int32)", "tensor(int64)"},
          "Constrain indices to integer types");

  ONNX_CONTRIB_OPERATOR_SCHEMA(DivGrad)
      .SetDomain(kMSDomain)
      .SinceVersion(1)
      .Input(0, "dY", "Gradient of output", "T")
      .Input(1, "A", "dividend", "T")
      .Input(2, "B", "divisor", "T")
      .Output(0, "dA", "Gradient of dividend", "T", OpSchema::Optional)
      .Output(1, "dB", "Gradient of divisor", "T", OpSchema::Optional)
      .TypeConstraint(
          "T",
          {"tensor(float16)", "tensor(float)", "tensor(double)"},
          "Constrain input and output types to numeric tensors.");

  //TODO: Move this to the right location. Its only here for quick experimentation.
  //TODO: Use the mutli weight / grad version.
  ONNX_CONTRIB_OPERATOR_SCHEMA(SGDOptimizer)
      .SetDomain(kMSDomain)
      .SinceVersion(1)
      .Input(0, "ETA", "Learning Rate", "L")
      .Input(1, "W", "Original weight(s)", "T")
      .Input(2, "G", "Gradient of Weight(s)", "T")
      .Output(0, "NW", "Updated weight(s)", "T", OpSchema::Optional)
      .Output(1, "NG", "Updated gradients(s)", "T", OpSchema::Optional)
      .TypeConstraint(
          "T",
          {"tensor(float16)", "tensor(float)", "tensor(double)"},
          "Constrain input and output types to float tensors.")
      .TypeConstraint(
          "L",
          {"float"},
          "Constrain learning rate to float");

  // TODO: This is copied from onnx schemas. When the change is in and we update this can be removed.
  // For Brevity documentation was not copied
  ONNX_CONTRIB_OPERATOR_SCHEMA(AdamOptimizer)
      .SetDomain(kMSDomain)
      .SinceVersion(1)
      .Input(0, "R", "The initial learning rate.", "T1")
      .Input(1, "T", "The update count of \"X\". It should be a scalar.", "T2")
      .Input(
          2,
          "weights",
          "weights to optimize.",
          "T3")
      .Input(
          3,
          "gradients",
          "gradients computed in this iteration.",
          "T_GRAD")
      .Input(
          4,
          "moment_1",
          "exponentially averaged historical gradients.",
          "T4")
      .Input(
          5,
          "moment_2",
          "exponentially averaged historical squared gradients.",
          "T4")
      .Input(
          6,
          "fp16_weights",
          "FP16 weights to optimize.",
          "T_FP16",
          OpSchema::Optional)
      .Input(
          7,
          "loss_scale",
          "loss scale for mixed precision training",
          "T3",
          OpSchema::Optional)
      .Input(
          8,
          "global_gradient_norm",
          "Global gradient norm.",
          "T_GRAD_NORM",
          OpSchema::Optional)
      .Input(
          9,
          "update_signal",
          "This signal indicates if weight tensors should be updated.",
          "T_BOOL",
          OpSchema::Optional)
      .Output(
          0,
          "new_T",
          "New update count.",
          "T2")
      .Output(
          1,
          "new_moment_1",
          "New averaged gradients.",
          "T4")
      .Output(
          2,
          "new_moment_2",
          "New averaged squared gradients.",
          "T4")
      .Output(
          3,
          "new_weights",
          "New weights.",
          "T3",
          OpSchema::Optional)
      .Output(
          4,
          "new_gradients",
          "New gradients.",
          "T_GRAD",
          OpSchema::Optional)
      .Output(
          5,
          "new_fp16_weights",
          "New FP16 weights",
          "T_FP16",
          OpSchema::Optional)
      .Attr(
          "alpha",
          "Coefficient of previous gradient in running average.",
          AttributeProto::FLOAT,
          0.9f)
      .Attr(
          "beta",
          "Coefficient of previous squared gradient in running average."
          "The effective learning rate is computed by r = R / (1 + T * decay_factor). "
          "Default to 0 so that increasing update counts doesn't reduce the learning rate.",
          AttributeProto::FLOAT,
          0.999f)
      .Attr(
          "lambda",
          "Regularization coefficient of 0.5 * lambda * ||X||_2^2. Default to 0, "
          "which means no regularization.",
          AttributeProto::FLOAT,
          0.0f)
      .Attr(
          "epsilon",
          "Small scalar to avoid dividing by zero.",
          AttributeProto::FLOAT,
          1e-8f)
      .Attr(
          "do_bias_correction",
          "Compute unbiased 1st and 2nd momentums.",
          AttributeProto::INT,
          static_cast<int64_t>(1))
      .Attr(
          "weight_decay_mode",
          "Modes for applying weight decay, "
          "0 means applying decay before weight update, "
          "1 means applying decay after weight update.",
          AttributeProto::INT,
          static_cast<int64_t>(0))
      .TypeConstraint(
          "T1",
          {"tensor(float16)", "tensor(float)", "tensor(double)"},
          "Constrain learning rate to float")
      .TypeConstraint(
          "T2",
          {"int64"},
          "Constrain step count to 64-bit integer")
      .TypeConstraint(
          "T3",
          {"tensor(float)", "tensor(double)"},
          "Constrain input types to float tensors.")
      .TypeConstraint(
          "T4",
          {"tensor(float16)", "tensor(float)", "tensor(double)"},
          "Constrain input types to float tensors.")
      .TypeConstraint(
          "T_GRAD",
          {"tensor(float16)", "tensor(float)", "tensor(double)"},
          "Constrain input types to float tensors.")
      .TypeConstraint(
          "T_FP16",
          {"tensor(float16)"},
          "Constrain input types to float16 tensors.")
      .TypeConstraint(
          "T_GRAD_NORM",
          {"tensor(float16)", "tensor(float)", "tensor(double)"},
          "Constrain input types to float tensors.")
      .TypeConstraint(
          "T_BOOL",
          {"tensor(bool)"},
          "Constrain types to boolean tensors.");

  ONNX_CONTRIB_OPERATOR_SCHEMA_ELSEWHERE(LambOptimizer, RegisterLambOpSchema);

  ONNX_CONTRIB_OPERATOR_SCHEMA(InPlaceAccumulator)
      .SetDomain(kMSDomain)
      .SinceVersion(1)
      .SetDoc("in-place accumulator for tensors")
      .Input(0, "old_sum", "historical result of accumulator", "T")
      .Input(1, "value", "the value that will be added to the accumulator", "T_GRAD")
      .Input(2, "update_signal", "This signal indicates if tensor should be updated", "T_BOOL", OpSchema::Optional)
      .Output(0, "new_sum", "updated result of accumulator", "T")
      .TypeConstraint(
          "T",
          {"tensor(float16)", "tensor(float)", "tensor(double)"},
          "Constrain input and output types to float tensors.")
      .TypeConstraint(
          "T_GRAD",
          {"tensor(float16)", "tensor(float)", "tensor(double)"},
          "Constrain input and output types to float tensors.")
      .TypeConstraint(
          "T_BOOL",
          {"tensor(bool)"},
          "Constrain types to boolean tensors.")
      .TypeAndShapeInferenceFunction([](ONNX_NAMESPACE::InferenceContext& ctx) {
        propagateShapeAndTypeFromFirstInput(ctx);
      });

  ONNX_CONTRIB_OPERATOR_SCHEMA(ZeroGradient)
      .SetDomain(kMSDomain)
      .SinceVersion(1)
      .SetDoc("reset the accumulator for gradient")
      .Input(0, "old_gradient", "historical result of accumulated gradient", "T1")
      .Input(1, "reset_signal", "if this input is available, it is ready to reset the accumulator", "T2")
      .Output(0, "zero_gradient", "reset the gradient", "T1")
      .TypeConstraint(
          "T1",
          {"tensor(float16)", "tensor(float)", "tensor(double)"},
          "Constrain input and output gradient types to float tensors.")
      .TypeConstraint(
          "T2",
          OpSchema::all_tensor_types(),
          "reset_signal can be of any tensor type.")
      .TypeAndShapeInferenceFunction([](ONNX_NAMESPACE::InferenceContext& ctx) {
        propagateShapeAndTypeFromFirstInput(ctx);
      });

  // TODO: Depreacate this schema when training support is udpated to opset-12
  ONNX_CONTRIB_OPERATOR_SCHEMA(GatherND)
      .SetDomain(kOnnxDomain)
      .SinceVersion(1)
      .Attr(
          "batch_dims",
          "The number of batch dims. The gather of indexing starts from dimension of data[batch_dims:]",
          AttributeProto::INT,
          static_cast<int64_t>(0))
      .Input(0, "data", "Tensor of rank r >= 1.", "T")
      .Input(1, "indices", "Tensor of rank q >= 1.", "Tind")
      .Output(0, "output", "Tensor of rank q-1+r-indices[-1].", "T")
      .TypeConstraint(
          "T",
          OpSchema::all_tensor_types(),
          "Constrain input and output types to any tensor type.")
      .TypeConstraint(
          "Tind",
          {"tensor(int32)", "tensor(int64)"},
          "Constrain indice type to int32 or int64")
      .TypeAndShapeInferenceFunction([](ONNX_NAMESPACE::InferenceContext& ctx) {
        propagateElemTypeFromInputToOutput(ctx, 0, 0);
        if (!hasNInputShapes(ctx, 2)) {
          return;
        }
        auto& data_shape = ctx.getInputType(0)->tensor_type().shape();
        auto& indices_shape = ctx.getInputType(1)->tensor_type().shape();
        auto data_rank = data_shape.dim_size();
        auto indices_rank = indices_shape.dim_size();
        auto batch_dims = ctx.getAttribute("batch_dims");
        int64_t batch_dims_data = batch_dims ? static_cast<int>(batch_dims->i()) : 0;
        if (data_rank < 1 || indices_rank < 1) {
          fail_shape_inference("both data and indices tensor need to have rank larger than zero.");
        }
        auto last_indice_dimension = indices_shape.dim(indices_rank - 1).dim_value() + batch_dims_data;
        if (last_indice_dimension > data_rank) {
          fail_shape_inference("last dimension of indices must not be larger and rank of data tensor");
        }
        for (int i = 0; i < indices_rank - 1; ++i) {
          *ctx.getOutputType(0)
               ->mutable_tensor_type()
               ->mutable_shape()
               ->add_dim() = indices_shape.dim(i);
        }
        for (int i = static_cast<int>(last_indice_dimension); i < data_rank; ++i) {
          *ctx.getOutputType(0)
               ->mutable_tensor_type()
               ->mutable_shape()
               ->add_dim() = data_shape.dim(i);
        }
      })
      .SetDoc(R"DOC(
Given `data` tensor of rank r >= 1, and `indices` tensor of rank q >= 1, gather
slices of `data` into an output tensor of rank q - 1 + r - indices[-1].
Example 1:
  data    = [[0,1],[2,3]]
  indices = [[0,0],[1,1]]
  output  = [0,3]
Example 2:
  data    = [[0,1],[2,3]]
  indices = [[1],[0]]
  output  = [[2,3],[0,1]]
Example 3:
  data    = [[[0,1],[2,3]],[[4,5],[6,7]]]
  indices = [[0,1],[1,0]]
  output  = [[2,3],[4,5]]
Example 4:
  data    = [[[0,1],[2,3]],[[4,5],[6,7]]]
  indices = [[[0,1]],[[1,0]]]
  output  = [[[2,3]],[[4,5]]]
)DOC");

  ONNX_CONTRIB_OPERATOR_SCHEMA(GatherNDGrad)
      .SetDomain(kMSDomain)
      .SinceVersion(1)
      .Attr(
          "batch_dims",
          "The number of batch dims. The gather of indexing starts from dimension of data[batch_dims+1:]",
          AttributeProto::INT,
          static_cast<int64_t>(0))
      .Input(0, "shape", "The shape of source data input of GatherND.", "T1")
      .Input(1, "indices", "Tensor of rank q >= 1.", "Tind")
      .Input(2, "update", "The gradient of the output.", "T")
      .Output(0, "output", "Tensor graident of the input.", "T")
      .TypeConstraint(
          "T",
          {"tensor(float16)", "tensor(float)", "tensor(double)"},
          "Constrain input and output types to any tensor type.")
      .TypeConstraint(
          "Tind",
          {"tensor(int64)"},
          "Constrain indice type to int32 or int64")
      .TypeConstraint(
          "T1",
          {"tensor(int64)"},
          "Constrain shape type to int64");

  // TODO: push this to ONNX
  static const char* reduction_doc =
      "Type of reduction to apply to loss: none, sum, mean(default). "
      "'none': the output is the loss for each sample in the batch."
      "'sum': the output will be summed. "
      "'mean': the sum of the output will be divided by the batch_size.";

  ONNX_CONTRIB_OPERATOR_SCHEMA(SoftmaxCrossEntropy)
      .SetDomain(kMSDomain)
      .SinceVersion(1)
      .Attr("reduction",
            reduction_doc,
            AttributeProto::STRING,
            std::string("mean"))
      .Input(0, "logits", "Unscaled log probabilities, N-D input of shape (-1, num_classes).", "T")
      .Input(1, "label", "The onehot label is N-D input with the same shape as logits.", "T")
      .Output(0, "Y", "loss.", "T")
      .Output(1, "log_prob", "logsoftmax(logits)", "T", OpSchema::Optional)
      .TypeConstraint(
          "T",
          {"tensor(float16)", "tensor(float)", "tensor(double)"},
          "Constrain to float, float16 and double tensors.")
      .SetDoc(R"DOC(SoftmaxCrossEntropy)DOC");

  ONNX_CONTRIB_OPERATOR_SCHEMA(SoftmaxCrossEntropyGrad)
      .SetDomain(kMSDomain)
      .SinceVersion(1)
      .Attr("reduction",
            reduction_doc,
            AttributeProto::STRING,
            std::string("mean"))
      .Input(0, "dY", "gradient of Y", "T")
      .Input(1, "log_prob", "logsoftmax(logits), N-D input of shape (-1, num_classes).", "T")
      .Input(2, "label", "The onehot label is N-D input with the same shape as logits.", "T")
      .Output(0, "d_logits", "gradient of logits", "T")
      .TypeConstraint(
          "T",
          {"tensor(float16)", "tensor(float)", "tensor(double)"},
          "Constrain to float, float16 and double tensors.")
      .SetDoc(R"DOC(SoftmaxCrossEntropyGrad)DOC");

  ONNX_CONTRIB_OPERATOR_SCHEMA(HorovodAllReduce)
      .SetDomain(kOnnxDomain)
      .SinceVersion(9)
      .Attr("reduce_op", "Reduce operation supported by Horovod. Valid values are: AVERAGE(0), SUM(1) or ADASUM(2)", AttributeProto::INT, int64_t(1))
      .Input(0, "input", "tensor to be reduced", "T")
      .Output(0, "output", "reduced tensor", "T")
      .Output(1, "ready", "true when reduced tensor is ready", "B")
      .TypeConstraint(
          "T",
          {"tensor(float16)", "tensor(float)", "tensor(double)"},
          "Constrain to float, float16 and double tensors.")
      .TypeConstraint("B", {"tensor(bool)"}, "Constrain to bool tensors.")
      .TypeAndShapeInferenceFunction([](ONNX_NAMESPACE::InferenceContext& ctx) {
        propagateShapeAndTypeFromFirstInput(ctx);
        updateOutputElemType(ctx, 1, ONNX_NAMESPACE::TensorProto::BOOL);
        updateOutputShape(ctx, 1, {});
      });

  ONNX_CONTRIB_OPERATOR_SCHEMA(HorovodBarrier)
      .SetDomain(kOnnxDomain)
      .SetDoc("Waits for one or more async Horovod operators to complete")
      .SinceVersion(9)
      .Input(0, "input", "input tensor", "T")
      .Input(1, "input_ready", "one or more bool tensors to wait on", "B", OpSchema::Variadic)
      .Output(0, "output", "output tensor", "T")
      .Output(1, "output_ready", "output tensor is ready", "B")
      .TypeConstraint("B", {"tensor(bool)"}, "Only bool")
      .TypeConstraint("T", OpSchema::all_tensor_types(), "All Tensor types")
      .TypeAndShapeInferenceFunction([](ONNX_NAMESPACE::InferenceContext& ctx) {
        propagateShapeAndTypeFromFirstInput(ctx);
        updateOutputElemType(ctx, 1, ONNX_NAMESPACE::TensorProto::BOOL);
        updateOutputShape(ctx, 1, {});
      });

  ONNX_CONTRIB_OPERATOR_SCHEMA(NcclAllReduce)
      .SetDomain(kMSDomain)
      .SinceVersion(1)
      .Attr("group_type", "0 - data parallel group, 1 - horizontal parallel group",
            AttributeProto::INT,
            static_cast<int64_t>(0))
      .Input(0, "input", "tensors to be reduced", "T", OpSchema::Variadic)
      .Output(0, "output", "reduced tensors", "T", OpSchema::Variadic)
      .TypeConstraint(
          "T",
          {"tensor(float16)", "tensor(float)", "tensor(double)"},
          "Constrain to float, float16 and double tensors.")
      .TypeAndShapeInferenceFunction([](ONNX_NAMESPACE::InferenceContext& ctx) {
        propagateShapeAndTypeFromFirstInput(ctx);
      });

  ONNX_CONTRIB_OPERATOR_SCHEMA(NcclAllGather)
      .SetDomain(kMSDomain)
      .SinceVersion(1)
      .Attr("group_type", "0 - data parallel group, 1 - horizontal parallel group",
            AttributeProto::INT,
            static_cast<int64_t>(0))
      .Input(0, "input", "tensors to be sent", "T", OpSchema::Variadic)
      .Output(0, "output", "gathered tensors", "T", OpSchema::Variadic)
      .TypeConstraint(
          "T",
          {"tensor(float16)", "tensor(float)", "tensor(double)"},
          "Constrain to float, float16 and double tensors.")
      .TypeAndShapeInferenceFunction([](ONNX_NAMESPACE::InferenceContext& ctx) {
        propagateShapeAndTypeFromFirstInput(ctx);
      });

  ONNX_CONTRIB_OPERATOR_SCHEMA(NcclReduceScatter)
      .SetDomain(kMSDomain)
      .SinceVersion(1)
      .Attr("group_type", "0 - data parallel group, 1 - horizontal parallel group",
            AttributeProto::INT,
            static_cast<int64_t>(0))
      .Input(0, "input", "tensors to be reduced and scattered", "T", OpSchema::Variadic)
      .Output(0, "output", "reduced tensors", "T", OpSchema::Variadic)
      .TypeConstraint(
          "T",
          {"tensor(float16)", "tensor(float)", "tensor(double)"},
          "Constrain to float, float16 and double tensors.");

  ONNX_CONTRIB_OPERATOR_SCHEMA(SparseSoftmaxCrossEntropy)
      .SetDomain(kOnnxDomain)
      .SinceVersion(9)
      .Attr("reduction",
            reduction_doc,
            AttributeProto::STRING,
            std::string("mean"))
      .Input(0, "logits", "Unscaled log probabilities, (N+1)-D input of shape (-1, num_classes).", "T")
      .Input(1, "label",
             "label is N-D input whose shape should match that of logits. "
             "It is a tensor of nonnegative integers, "
             "where each element is the nonnegative integer label for the element of the batch.",
             "Tind")
      .Input(2, "weight", "weight for each sample. The shape is the same as label's", "T", OpSchema::Optional)
      .Output(0, "Y", "loss.", "T")
      .Output(1, "log_prob", "logsoftmax(logits)", "T", OpSchema::Optional)
      .TypeConstraint("T",
                      {"tensor(float16)", "tensor(float)", "tensor(double)"},
                      "Constrain to float, float16 and double tensors.")
      .TypeConstraint("Tind",
                      {"tensor(int32)", "tensor(int64)"},
                      "Constrain indices to integer types")
      .SetDoc(R"DOC(SparseSoftmaxCrossEntropy)DOC")
      .TypeAndShapeInferenceFunction([](InferenceContext& ctx) {
        propagateElemTypeFromInputToOutput(ctx, 0, 0);
        std::string reduction = getAttribute(ctx, "reduction", "mean");
        if (reduction.compare("none") == 0) {
          if (hasInputShape(ctx, 1)) {
            propagateShapeFromInputToOutput(ctx, 1, 0);
          }
        } else {
          updateOutputShape(ctx, 0, TensorShapeProto());
        }

        if (ctx.getNumOutputs() == 2) {
          propagateElemTypeFromInputToOutput(ctx, 0, 1);
          if (hasInputShape(ctx, 0)) {
            propagateShapeFromInputToOutput(ctx, 0, 1);
          }
        }
      });

  ONNX_CONTRIB_OPERATOR_SCHEMA(SparseSoftmaxCrossEntropyGrad)
      .SetDomain(kOnnxDomain)
      .SinceVersion(9)
      .Attr("reduction",
            reduction_doc,
            AttributeProto::STRING,
            std::string("mean"))
      .Input(0, "dY", "gradient of Y", "T")
      .Input(1, "log_prob", "logsoftmax(logits), (N+1)-D input of shape (batch_size).", "T")
      .Input(2, "label",
             "label is N-D input whose shape should match that of logits. "
             "It is a tensor of nonnegative integers, "
             "where each element is the nonnegative integer label for the element of the batch.",
             "Tind")
      .Input(3, "weight", "weight for each sample. The shape is the same as label's", "T", OpSchema::Optional)
      .Output(0, "d_logits", "gradient of logits", "T")
      .TypeConstraint("T",
                      {"tensor(float16)", "tensor(float)", "tensor(double)"},
                      "Constrain to float, float16 and double tensors.")
      .TypeConstraint("Tind",
                      {"tensor(int32)", "tensor(int64)"},
                      "Constrain indices to integer types")
      .SetDoc(R"DOC(SparseSoftmaxCrossEntropyGrad)DOC");

  ONNX_CONTRIB_OPERATOR_SCHEMA(SoftmaxCrossEntropyLossGrad)
      .SetDomain(kMSDomain)
      .SinceVersion(1)
      .Attr("reduction",
            reduction_doc,
            AttributeProto::STRING,
            std::string("mean"))
      .Attr(
          "ignore_index",
          "Specifies a target value that is ignored and does not contribute to the input gradient.",
          AttributeProto::INT,
          false)
      .Input(0, "dY", "gradient of Y", "T")
      .Input(1, "log_prob", "logsoftmax(logits), (N+1)-D input of shape (batch_size).", "T")
      .Input(2, "label",
             "label is N-D input whose shape should match that of logits. "
             "It is a tensor of nonnegative integers, "
             "where each element is the nonnegative integer label for the element of the batch.",
             "Tind")
      .Input(3, "weight", "weight for each sample. The shape is 1-D tensor.", "T", OpSchema::Optional)
      .Output(0, "d_logits", "gradient of logits", "T")
      .TypeConstraint("T",
                      {"tensor(float16)", "tensor(float)", "tensor(double)"},
                      "Constrain to float, float16 and double tensors.")
      .TypeConstraint("Tind",
                      {"tensor(int32)", "tensor(int64)"},
                      "Constrain indices to integer types")
      .SetDoc(R"DOC(SoftmaxCrossEntropyLossGrad)DOC");

  ONNX_CONTRIB_OPERATOR_SCHEMA(BiasDropout)
      .SetDomain(kMSDomain)
      .SinceVersion(1)
      .SetDoc("BiasDropout")
      .Attr("seed", "(Optional) Seed to the random generator, if not specified we will auto generate one.", AttributeProto::INT, OPTIONAL_VALUE)
      .AllowUncheckedAttributes()
      .Input(0, "data", "The input data as Tensor.", "T")
      .Input(1, "bias", "The bias input, a vector with the same shape as last dim of data", "T")
      .Input(2, "residual", "The residual input, must have the same shape as data", "T", OpSchema::Optional)
      .Input(3, "ratio",
             "The ratio of random dropout, with value in [0, 1). If this input was not set, "
             "or if it was set to 0, the output would be a simple copy of the input. "
             "If it's non-zero, output will be a random dropout of input, which is typically "
             "the case during training.",
             "T1",
             OpSchema::Optional)
      .Input(4, "training_mode",
             "If set to true then it indicates dropout is being used for "
             "training. It is an optional value hence unless specified explicitly, it is false. "
             "If it is false, ratio is ignored and the operation mimics inference mode where nothing "
             "will be dropped from the input data and if mask is requested as output it will contain "
             "all ones.",
             "T2",
             OpSchema::Optional)
      .Output(0, "output", "The output.", "T")
      .Output(1, "mask", "The output mask of dropout.", "T2", OpSchema::Optional)
      .TypeConstraint(
          "T",
          {"tensor(float16)", "tensor(float)", "tensor(double)"},
          "Constrain input and output types to float tensors.")
      .TypeConstraint(
          "T1",
          {"tensor(float16)", "tensor(float)", "tensor(double)"},
          "Constrain input 'ratio' types to float tensors.")
      .TypeConstraint(
          "T2",
          {"tensor(bool)"},
          "Constrain output 'mask' types to boolean tensors.")
      .TypeAndShapeInferenceFunction([](ONNX_NAMESPACE::InferenceContext& ctx) {
        propagateShapeAndTypeFromFirstInput(ctx);
        if (ctx.getNumOutputs() == 2) {
          updateOutputElemType(ctx, 1, ONNX_NAMESPACE::TensorProto::BOOL);
          if (hasNInputShapes(ctx, 1)) {
            propagateShapeFromInputToOutput(ctx, 0, 1);
          }
        }
      });

  ONNX_CONTRIB_OPERATOR_SCHEMA(TrainableDropout)
      .SetDomain(kOnnxDomain)
      .SinceVersion(9)
      .SetSupportLevel(OpSchema::SupportType::EXPERIMENTAL)
      .SetDoc("TrainableDropout")
      .Attr("seed", "(Optional) Seed to the random generator, if not specified we will auto generate one.", AttributeProto::INT, OPTIONAL_VALUE)
      .AllowUncheckedAttributes()
      .Input(0, "data", "The input data as Tensor.", "T")
      .Input(1, "ratio",
             "The ratio of random dropout, with value in [0, 1). If this input was not set, "
             "or if it was set to 0, the output would be a simple copy of the input. "
             "If it's non-zero, output will be a random dropout of input, which is typically "
             "the case during training.",
             "T1",
             OpSchema::Optional)
      .Output(0, "output", "The output.", "T")
      .Output(1, "mask", "The output mask.", "T2", OpSchema::Optional)
      .TypeConstraint(
          "T",
          {"tensor(float16)", "tensor(float)", "tensor(double)"},
          "Constrain input and output types to float tensors.")
      .TypeConstraint(
          "T1",
          {"tensor(float16)", "tensor(float)", "tensor(double)"},
          "Constrain input 'ratio' types to float tensors.")
      .TypeConstraint(
          "T2",
          {"tensor(bool)"},
          "Constrain output 'mask' types to boolean tensors.")
      .TypeAndShapeInferenceFunction([](ONNX_NAMESPACE::InferenceContext& ctx) {
        propagateShapeAndTypeFromFirstInput(ctx);
        if (ctx.getNumOutputs() == 2) {
          updateOutputElemType(ctx, 1, ONNX_NAMESPACE::TensorProto::BOOL);
          if (hasNInputShapes(ctx, 1)) {
            propagateShapeFromInputToOutput(ctx, 0, 1);
          }
        }
      });

  ONNX_CONTRIB_OPERATOR_SCHEMA(ReduceSumTraining)
<<<<<<< HEAD
      .SetDomain(kOnnxDomain)
=======
      .SetDomain(kMSDomain)
>>>>>>> 918d16b8
      .SinceVersion(1)
      .SetSupportLevel(OpSchema::SupportType::EXPERIMENTAL)
      .SetDoc("ReduceSumTraining")
      .Attr("keepdims",
            "Keep the reduced dimension or not, default 1 mean keep reduced dimension.",
            AttributeProto::INT,
            static_cast<int64_t>(1))
<<<<<<< HEAD
=======
      .Attr("noop_with_empty_axes",
            "Perform reduction or not when axes is empty, default false mean perform reduction."
            "when axes is empty and this attribute is set to true, input tensor will not be reduced,"
            "thus output tensor would be equivalent to input tensor.",
            AttributeProto::INT,
            static_cast<int64_t>(0))
>>>>>>> 918d16b8
      .AllowUncheckedAttributes()
      .Input(0, "data", "An input tensor.", "T")
      .Input(1, "axes",
             "A list of integers, along which to reduce. The default is to reduce over "
             "all the dimensions of the input tensor. Accepted range is [-r, r-1] where r = rank(data).",
             "tensor(int64)")
      .Output(0, "reduced", "Reduced output tensor.", "T")
      .TypeConstraint(
          "T",
          OpSchema::numeric_types_for_math_reduction(),
<<<<<<< HEAD
          "Constrain input and output types to high-precision numeric tensors.");
=======
          "Constrain input and output types to high-precision numeric tensors.")
      .TypeAndShapeInferenceFunction([](ONNX_NAMESPACE::InferenceContext& ctx) {
        propagateElemTypeFromInputToOutput(ctx, 0, 0);
        //if (!hasNInputShapes(ctx, 1)) {
        //  return;
        //}

        //int64_t keep_dims = 1;
        //auto attr_proto = ctx.getAttribute("keepdims");
        //if (attr_proto) {
        //  keep_dims = attr_proto->i();
        //}
        //auto& input_shape = ctx.getInputType(0)->tensor_type().shape();
        //int64_t input_ndim = input_shape.dim_size();
        //auto output_shape =
        //    ctx.getOutputType(0)->mutable_tensor_type()->mutable_shape();
        //std::vector<int64_t> axes;
        //auto axes_proto = ctx.getInputData(1);
        //if (axes_proto) {
        //  axes = ParseData<int64_t>(axes_proto);
        //}        
        //
        //for (size_t i = 0; i < axes.size(); ++i) {
        //  if (axes[i] < 0)
        //    axes[i] += input_ndim;
        //}
        //// do we need handle negative axis?
        //for (int i = 0; i < input_ndim; ++i) {
        //  // axes empty means reduce all dim
        //  if (!axes.empty() &&
        //      std::find(axes.begin(), axes.end(), i) == axes.end()) {
        //    auto dim = output_shape->add_dim();
        //    dim->CopyFrom(input_shape.dim(i));
        //  } else {
        //    if (keep_dims == 1) {
        //      auto dim = output_shape->add_dim();
        //      dim->set_dim_value(1);
        //    }
        //  }
        //}
      });
>>>>>>> 918d16b8

  ONNX_CONTRIB_OPERATOR_SCHEMA(TrainableDropoutGrad)
      .SetDomain(kMSDomain)
      .SinceVersion(1)
      .SetDoc("TrainableDropoutGrad")
      .AllowUncheckedAttributes()
      .Input(0, "dy", "The gradient tensor from output.", "T")
      .Input(1, "mask",
             "The mask tensor of the dropout. ", "T2")
      .Input(2, "ratio",
             "The ratio of random dropout, with value in [0, 1). If this input was not set, "
             "or if it was set to 0, the output would be a simple copy of the input. "
             "If it's non-zero, output will be a random dropout of input, which is typically "
             "the case during training.",
             "T1",
             OpSchema::Optional)
      .Output(0, "dx", "Gradient of the input.", "T")
      .TypeConstraint(
          "T",
          {"tensor(float16)", "tensor(float)", "tensor(double)"},
          "Constrain input and output types to float tensors.")
      .TypeConstraint(
          "T1",
          {"tensor(float)"},
          "Constrain input 'ratio' types to float tensors.")
      .TypeConstraint(
          "T2",
          {"tensor(bool)"},
          "Constrain 'mask' types to boolean tensors.")
      .TypeAndShapeInferenceFunction([](ONNX_NAMESPACE::InferenceContext& ctx) {
        propagateShapeAndTypeFromFirstInput(ctx);
      });

  ONNX_CONTRIB_OPERATOR_SCHEMA(DropoutGrad)
      .SetDomain(kMSDomain)
      .SinceVersion(1)
      .SetDoc("DropoutGrad")
      .AllowUncheckedAttributes()
      .Input(0, "dy", "The gradient tensor from output.", "T")
      .Input(1, "mask",
             "The mask tensor of the dropout. ", "T2")
      .Input(2, "ratio",
             "The ratio of random dropout, with value in [0, 1). If this input was not set, "
             "or if it was set to 0, the output would be a simple copy of the input. "
             "If it's non-zero, output will be a random dropout of input, which is typically "
             "the case during training.",
             "T1",
             OpSchema::Optional)
      .Input(3, "training_mode",
             "If set to true then it indicates dropout is being used for training. It is an optional value hence unless "
             "specified explicitly, it is false. If it is false, ratio is ignored and the operation mimics inference mode where "
             "nothing will be dropped from the input data and if mask is requested as output it will contain all ones.",
             "T2",
             OpSchema::Optional)
      .Output(0, "dx", "Gradient of the input.", "T")
      .TypeConstraint(
          "T",
          {"tensor(float16)", "tensor(float)", "tensor(double)"},
          "Constrain input and output types to float tensors.")
      .TypeConstraint(
          "T1",
          {"tensor(float16)", "tensor(float)", "tensor(double)"},
          "Constrain input 'ratio' types to float tensors.")
      .TypeConstraint(
          "T2",
          {"tensor(bool)"},
          "Constrain 'mask' and 'training_mode' types to boolean tensors.")
      .TypeAndShapeInferenceFunction([](ONNX_NAMESPACE::InferenceContext& ctx) {
        propagateShapeAndTypeFromFirstInput(ctx);
      });

  ONNX_CONTRIB_OPERATOR_SCHEMA(BroadcastGradientArgs)
      .SetDomain(kMSDomain)
      .SinceVersion(1)
      .SetSupportLevel(OpSchema::SupportType::EXPERIMENTAL)
      .SetDoc(
          "Returns the reduction axes for computing gradients of s0 op s1 with broadcast."
          "The ouput axes are deterministic from last to first. "
          "Output is an empty vector when no reduction is necessary for the corresponding input.")
      .Input(0, "a_shape", "The 1st input shape as Tensor.", "T")
      .Input(1, "b_shape", "The 2nd input shape as Tensor.", "T")
      .Output(0, "a_axes", "The reduction axes for 1st input, last to first.", "T")
      .Output(1, "b_axes", "The reduction axes for 2nd input, last to first.", "T")
      .TypeConstraint(
          "T",
          {"tensor(int64)"},
          "Constrain input and output types to 64-bit integer.");

  ONNX_CONTRIB_OPERATOR_SCHEMA(GistBinarizeEncoder)
      .SetDomain(kMSDomain)
      .SinceVersion(1)
      .Input(0, "X", "uncompressed input", "T")
      .Output(0, "Y", "uncompressed output", "T")
      .Output(1, "Y1", "compressed output", "T1")
      .TypeConstraint(
          "T",
          {"tensor(float16)", "tensor(float)", "tensor(double)"},
          "Constrain to all numeric tensors.")
      .TypeConstraint(
          "T1",
          {"tensor(bool)"},
          "Binarize tensors.");

  ONNX_CONTRIB_OPERATOR_SCHEMA(GistBinarizeDecoder)
      .SetDomain(kMSDomain)
      .SinceVersion(1)
      .Input(0, "X1", "dummy input for late decoding", "T")
      .Input(1, "X", "compresssed input", "T1")
      .Output(0, "Y", "uncompressed output", "T")
      .TypeConstraint(
          "T",
          {"tensor(float16)", "tensor(float)", "tensor(double)"},
          "Constrain to all numeric tensors.")
      .TypeConstraint(
          "T1",
          {"tensor(bool)"},
          "Binarize tensors.");

  ONNX_CONTRIB_OPERATOR_SCHEMA(SinGrad)
      .SetDomain(kOnnxDomain)
      .SinceVersion(9)
      .SetSupportLevel(OpSchema::SupportType::EXPERIMENTAL)
      .SetDoc("Gradient function for Sin")
      .AllowUncheckedAttributes()
      .Input(0, "dY", "Sin output's grad", "T")
      .Input(1, "X", "Input tensor", "T")
      .Output(0, "dX", "Sin input's grad", "T")
      .TypeConstraint(
          "T",
          {"tensor(float16)", "tensor(float)", "tensor(double)"},
          "Constrain input and output types to all numeric tensors.")
      .FunctionBody(ONNX_NAMESPACE::FunctionBodyHelper::BuildNodes(
          {// nodes: {outputs, op, inputs, attributes}
           {{"X_1"}, "Cos", {"X"}},
           {{"dX"}, "Mul", {"X_1", "dY"}}}));

  ONNX_CONTRIB_OPERATOR_SCHEMA(TanhGrad)
      .SetDomain(kOnnxDomain)
      .SinceVersion(9)
      .SetSupportLevel(OpSchema::SupportType::EXPERIMENTAL)
      .SetDoc("Gradient function for Tanh")
      .AllowUncheckedAttributes()
      .Input(0, "X", "Input tensor", "T")
      .Input(1, "dY", "Tanh output's grad", "T")
      .Output(0, "dX", "Tanh input's grad", "T")
      .TypeConstraint(
          "T",
          {"tensor(float16)", "tensor(float)", "tensor(double)"},
          "Constrain input and output types to all numeric tensors.")
      .FunctionBody(ONNX_NAMESPACE::FunctionBodyHelper::BuildNodes(
          {// nodes: {outputs, op, inputs, attributes}
           ONNX_NAMESPACE::FunctionBodyHelper::Const<float>("One", 1.0f),
           {{"Squared_output"}, "Mul", {"X", "X"}},
           {{"Tanh_Grad"}, "Sub", {"One", "Squared_output"}},
           {{"dX"}, "Mul", {"dY", "Tanh_Grad"}}}));

  ONNX_CONTRIB_OPERATOR_SCHEMA(SqrtGrad)
      .SetDomain(kOnnxDomain)
      .SinceVersion(9)
      .SetSupportLevel(OpSchema::SupportType::EXPERIMENTAL)
      .SetDoc("Gradient function for Sqrt")
      .AllowUncheckedAttributes()
      .Input(0, "X", "Input tensor", "T")
      .Input(1, "dY", "Sqrt output's grad", "T")
      .Output(0, "dX", "Sqrt input's grad", "T")
      .TypeConstraint(
          "T",
          {"tensor(float16)", "tensor(float)", "tensor(double)"},
          "Constrain input and output types to all numeric tensors.")
      .FunctionBody(ONNX_NAMESPACE::FunctionBodyHelper::BuildNodes(
          {// nodes: {outputs, op, inputs, attributes}
           ONNX_NAMESPACE::FunctionBodyHelper::Const<float>("One_half", 0.5f),
           {{"Sqrt_Grad"}, "Div", {"One_half", "X"}},
           {{"dX"}, "Mul", {"dY", "Sqrt_Grad"}}}));

  ONNX_CONTRIB_OPERATOR_SCHEMA(ErfGrad)
      .SetDomain(kOnnxDomain)
      .SinceVersion(9)
      .SetSupportLevel(OpSchema::SupportType::EXPERIMENTAL)
      .SetDoc("Gradient function for Erf")
      .AllowUncheckedAttributes()
      .Input(0, "X", "Input tensor", "T")
      .Input(1, "dY", "Erf output's grad", "T")
      .Output(0, "dX", "Erf input's grad", "T")
      .TypeConstraint(
          "T",
          {"tensor(float16)", "tensor(float)", "tensor(double)"},
          "Constrain input and output types to all numeric tensors.")
      .FunctionBody(ONNX_NAMESPACE::FunctionBodyHelper::BuildNodes(
          {// nodes: {outputs, op, inputs, attributes}
           ONNX_NAMESPACE::FunctionBodyHelper::Const<float>("Two_sqrt_pi", static_cast<float>(M_2_SQRTPI)),
           {{"Square_x"}, "Mul", {"X", "X"}},
           {{"Neg_Square_x"}, "Neg", {"Square_x"}},
           {{"Exp_Neg_Square_x"}, "Exp", {"Neg_Square_x"}},
           {{"Erf_Grad"}, "Mul", {"Two_sqrt_pi", "Exp_Neg_Square_x"}},
           {{"dX"}, "Mul", {"dY", "Erf_Grad"}}}));

  ONNX_CONTRIB_OPERATOR_SCHEMA(ReshapeGrad)
      .SetDomain(kOnnxDomain)
      .SinceVersion(9)
      .SetSupportLevel(OpSchema::SupportType::EXPERIMENTAL)
      .SetDoc("Gradient function for Reshape")
      .AllowUncheckedAttributes()
      .Input(0, "X", "Input tensor", "T")
      .Input(1, "dY", "Reshape output's grad", "T")
      .Output(0, "dX", "REshape input's grad", "T")
      .TypeConstraint(
          "T",
          {"tensor(float16)", "tensor(float)", "tensor(double)"},
          "Constrain input and output types to all numeric tensors.")
      .FunctionBody(ONNX_NAMESPACE::FunctionBodyHelper::BuildNodes(
          {// nodes: {outputs, op, inputs, attributes}
           {{"x_shape"}, "Shape", {"X"}},
           {{"dX"}, "Reshape", {"dY", "x_shape"}}}));

  ONNX_CONTRIB_OPERATOR_SCHEMA(PowGrad)
      .SetDomain(kOnnxDomain)
      .SinceVersion(9)
      .SetSupportLevel(OpSchema::SupportType::EXPERIMENTAL)
      .SetDoc("Gradient function for Pow")
      .AllowUncheckedAttributes()
      .Input(0, "dY", "Reshape output's grad", "T")
      .Input(1, "X", "Input tensor", "T")
      .Input(2, "Exponent", "Input tensor", "T")
      .Output(0, "dX", "Pow input's grad", "T")
      .TypeConstraint(
          "T",
          {"tensor(float16)", "tensor(float)", "tensor(double)"},
          "Constrain input and output types to all numeric tensors.")
      .FunctionBody(ONNX_NAMESPACE::FunctionBodyHelper::BuildNodes(
          {// nodes: {outputs, op, inputs, attributes}
           ONNX_NAMESPACE::FunctionBodyHelper::Const<float>("One", 1.0f),
           {{"p_minus_one"}, "Sub", {"Exponent", "One"}},
           {{"X_Pow_p_minus_one"}, "Pow", {"X", "p_minus_one"}},
           {{"a_X_Pow_p_minus_one"}, "Mul", {"X_Pow_p_minus_one", "Exponent"}},
           {{"dX"}, "Mul", {"a_X_Pow_p_minus_one", "dY"}}}));

  ONNX_CONTRIB_OPERATOR_SCHEMA(SummaryScalar)
      .SetDomain(kMSDomain)
      .SinceVersion(1)
      .SetSupportLevel(OpSchema::SupportType::EXPERIMENTAL)
      .SetDoc("SummaryScalar")
      .Attr("tags", "The tags corresponding to each input scalar.", AttributeProto::STRINGS)
      .Input(0, "input", "The scalar tensor to summarize as simple values.", "T")
      .Output(0, "summary", "The serialized Tensorboard Summary.", "S")
      .TypeConstraint(
          "T",
          {"tensor(float16)", "tensor(float)", "tensor(double)", "tensor(bool)"},
          "Constrain input type to float and bool tensors.")
      .TypeConstraint(
          "S",
          {"tensor(string)"},
          "Constrain output type to string tensor.")
      .TypeAndShapeInferenceFunction([](ONNX_NAMESPACE::InferenceContext& ctx) {
        updateOutputElemType(ctx, 0, ONNX_NAMESPACE::TensorProto::STRING);
        updateOutputShape(ctx, 0, {});
      });

  ONNX_CONTRIB_OPERATOR_SCHEMA(SummaryHistogram)
      .SetDomain(kMSDomain)
      .SinceVersion(1)
      .SetSupportLevel(OpSchema::SupportType::EXPERIMENTAL)
      .SetDoc("SummaryHistogram")
      .Attr("tag", "The tag corresponding to the histogram data.", AttributeProto::STRING)
      .Input(0, "input", "The scalar tensor to produce a histogram over.", "T")
      .Output(0, "summary", "The serialized Tensorboard Summary.", "S")
      .TypeConstraint(
          "T",
          {"tensor(float16)", "tensor(float)", "tensor(double)"},
          "Constrain input type to float tensors.")
      .TypeConstraint(
          "S",
          {"tensor(string)"},
          "Constrain output type to string tensor.")
      .TypeAndShapeInferenceFunction([](ONNX_NAMESPACE::InferenceContext& ctx) {
        updateOutputElemType(ctx, 0, ONNX_NAMESPACE::TensorProto::STRING);
        updateOutputShape(ctx, 0, {});
      });

  ONNX_CONTRIB_OPERATOR_SCHEMA(SummaryMerge)
      .SetDomain(kMSDomain)
      .SinceVersion(1)
      .SetSupportLevel(OpSchema::SupportType::EXPERIMENTAL)
      .SetDoc("SummaryMerge")
      .Input(0, "input", "One or more serialized Tensorboard Summary tensors to merge into a single Summary.", "S", OpSchema::Variadic)
      .Output(0, "summary", "The serialized Tensorboard Summary.", "S")
      .TypeConstraint(
          "S",
          {"tensor(string)"},
          "Constrain input and output types to string tensor.")
      .TypeAndShapeInferenceFunction([](ONNX_NAMESPACE::InferenceContext& ctx) {
        updateOutputElemType(ctx, 0, ONNX_NAMESPACE::TensorProto::STRING);
        updateOutputShape(ctx, 0, {});
      });

  ONNX_CONTRIB_OPERATOR_SCHEMA(SummaryText)
      .SetDomain(kMSDomain)
      .SinceVersion(1)
      .SetSupportLevel(OpSchema::SupportType::EXPERIMENTAL)
      .SetDoc("SummaryText")
      .Attr("tag", "The tag corresponding to the text data.", AttributeProto::STRING)
      .Input(0, "input", "The string tensor to render in the Tensorboard Text dashboard.", "S")
      .Output(0, "summary", "The serialized Tensorboard Summary.", "S")
      .TypeConstraint(
          "S",
          {"tensor(string)"},
          "Constrain input and output types to string tensor.")
      .TypeAndShapeInferenceFunction([](ONNX_NAMESPACE::InferenceContext& ctx) {
        updateOutputElemType(ctx, 0, ONNX_NAMESPACE::TensorProto::STRING);
        updateOutputShape(ctx, 0, {});
      });

  ONNX_CONTRIB_OPERATOR_SCHEMA(GeluGrad)
      .SetDomain(kMSDomain)
      .SinceVersion(1)
      .SetSupportLevel(OpSchema::SupportType::EXPERIMENTAL)
      .SetDoc("GeluGrad")
      .AllowUncheckedAttributes()
      .Input(0, "dY", "The gradient tensor from output.", "T")
      .Input(1, "X", "The input tensor. ", "T")
      .Output(0, "dX", "Gradient of the input.", "T")
      .TypeConstraint(
          "T",
          {"tensor(float16)", "tensor(float)", "tensor(double)"},
          "Constrain input and output types to float tensors.")
      .TypeAndShapeInferenceFunction(ONNX_NAMESPACE::propagateShapeAndTypeFromFirstInput);

  ONNX_CONTRIB_OPERATOR_SCHEMA(LayerNormalizationGrad)
      .SetDomain(kMSDomain)
      .SinceVersion(1)
      .SetSupportLevel(OpSchema::SupportType::EXPERIMENTAL)
      .SetDoc("LayerNormalizationGrad")
      .Attr("axis",
            "The first normalization dimension: normalization will be performed along dimensions axis : rank(inputs).",
            AttributeProto::INT, static_cast<int64_t>(-1))
      .AllowUncheckedAttributes()
      .Input(0, "Y_grad", "The gradient tensor from output.", "T")
      .Input(1, "X", "Input data tensor from the forward path", "T")
      .Input(2, "scale", "Scale tensor.", "T")
      .Input(3, "mean", "mean of X.", "U")
      .Input(4, "inv_std_var", "inverse std variance of X.", "U")
      .Output(0, "X_grad", "Gradient of the input.", "T")
      .Output(1, "scale_grad", "Gradient of the scale.", "T")
      .Output(2, "bias_grad", "Gradient of the bias.", "T")
      .TypeConstraint(
          "T",
          {"tensor(float16)", "tensor(float)", "tensor(double)"},
          "Constrain input and output types (except mean and inv_std_var) to float tensors.")
      .TypeConstraint(
          "U",
          {"tensor(float)"},
          "Constrain mean and inv_std_var to float tensors.");

  ONNX_CONTRIB_OPERATOR_SCHEMA(InvertibleLayerNormalizationGrad)
      .SetDomain(kMSDomain)
      .SinceVersion(1)
      .SetSupportLevel(OpSchema::SupportType::EXPERIMENTAL)
      .SetDoc("LayerNormalizationGrad")
      .Attr("axis",
            "The first normalization dimension: normalization will be performed along dimensions axis : rank(inputs).",
            AttributeProto::INT, static_cast<int64_t>(-1))
      .AllowUncheckedAttributes()
      .Input(0, "Y_grad", "The gradient tensor from output.", "T")
      .Input(1, "Y", "Output data tensor from the forward path", "T")
      .Input(2, "scale", "Scale tensor.", "T")
      .Input(3, "bias", "Bias tensor.", "T")
      .Input(4, "inv_std_var", "inverse std variance of X.", "U")
      .Output(0, "X_grad", "Gradient of the input.", "T")
      .Output(1, "scale_grad", "Gradient of the scale.", "T")
      .Output(2, "bias_grad", "Gradient of the bias.", "T")
      .TypeConstraint(
          "T",
          {"tensor(float16)", "tensor(float)", "tensor(double)"},
          "Constrain input and output types (except mean and inv_std_var) to float tensors.")
      .TypeConstraint(
          "U",
          {"tensor(float)"},
          "Constrain mean and inv_std_var to float tensors.");

  ONNX_CONTRIB_OPERATOR_SCHEMA(BatchNormalizationGrad)
      .SetDomain(kMSDomain)
      .SinceVersion(1)
      .SetDoc("BatchNormalization")
      .Attr("epsilon",
            "epsilon value",
            AttributeProto::FLOAT)
      .Input(0, "dY", "Gradient output from previous node", "T")
      .Input(1, "X", "Input", "T")
      .Input(2, "scale", "Scale tensor", "T")
      .Input(3, "mean", "Mean of X", "T")
      .Input(4, "variance", "Variance of X", "T")
      .Output(0, "X_grad", "Gradient of the input", "T")
      .Output(1, "scale_grad", "Gradient of the scale", "T")
      .Output(2, "bias_grad", "Gradient of the bias", "T")
      .TypeConstraint(
          "T",
          {"tensor(float16)", "tensor(float)", "tensor(double)"},
          "Constrain input and output types to float tensors.");

  ONNX_CONTRIB_OPERATOR_SCHEMA(Group)
      .SetDomain(kMSDomain)
      .SinceVersion(1)
      .SetDoc("if all the inputs are available, the output will be true")
      .Input(0, "input_tensors", "list of dependency tensors", "T", OpSchema::Variadic, false)
      .Output(0, "done", "all the dependency tensors are ready", "B")
      .TypeConstraint("T", OpSchema::all_tensor_types(), "All Tensor types")
      .TypeConstraint("B", {"tensor(bool)"}, "Only bool")
      .TypeAndShapeInferenceFunction([](ONNX_NAMESPACE::InferenceContext& ctx) {
        updateOutputElemType(ctx, 0, ONNX_NAMESPACE::TensorProto::BOOL);
        updateOutputShape(ctx, 0, {});
      });

  ONNX_CONTRIB_OPERATOR_SCHEMA(IsFinite)
      .SetSupportLevel(OpSchema::SupportType::EXPERIMENTAL)
      .SetDoc("IsFinite")
      .SetDomain(kMSDomain)
      .SinceVersion(1)
      .TypeConstraint(
          "T",
          {"tensor(float16)", "tensor(float)", "tensor(double)"},
          "Constrain input and output types to float tensors.")
      .TypeConstraint(
          "T1",
          {"tensor(bool)"},
          "Constrain the output to a boolean tensor.")
      .Input(
          0,
          "X",
          "The input tensor.",
          "T")
      .Output(
          0,
          "Y",
          "The output tensor. Its shape is the same as the input.",
          "T1");

  ONNX_CONTRIB_OPERATOR_SCHEMA(IsAllFinite)
      .SetSupportLevel(OpSchema::SupportType::EXPERIMENTAL)
      .SetDoc("IsAllFinite")
      .SetDomain(kMSDomain)
      .SinceVersion(1)
      .TypeConstraint(
          "V",
          {"tensor(float16)", "tensor(float)", "tensor(double)"},
          "Constrain input and output types to float tensors.")
      .TypeConstraint(
          "T",
          {"tensor(bool)"},
          "Constrain the output to a boolean tensor.")
      .Input(0, "input", "Input tensors to check.", "V",
             OpSchema::Variadic)
      .Output(
          0,
          "output",
          "The output scalar. Its value is true if all input "
          "tensors are finite. Otherwise, the output value would "
          "be false.",
          "T");

  static const char* All_doc = R"DOC(
Return true if all elements are true and false otherwise.
)DOC";

  ONNX_CONTRIB_OPERATOR_SCHEMA(All)
      .SetDomain(kMSDomain)
      .SinceVersion(1)
      .SetSupportLevel(OpSchema::SupportType::EXPERIMENTAL)
      .Input(0, "X", "input", "T")
      .Output(0, "Y", "output.", "T")
      .TypeConstraint(
          "T",
          {"tensor(bool)"},
          "Constrain input and output types to boolean tensors.")
      .SetDoc(All_doc)
      .TypeAndShapeInferenceFunction([](ONNX_NAMESPACE::InferenceContext& ctx) {
        propagateElemTypeFromInputToOutput(ctx, 0, 0);
      });

  ONNX_CONTRIB_OPERATOR_SCHEMA(MixedPrecisionScale)
      .SetDomain(kMSDomain)
      .SinceVersion(1)
      .SetSupportLevel(OpSchema::SupportType::EXPERIMENTAL)
      .SetDoc("MixedPrecisionScale")
      .Input(0, "S", "scale", "ScaleT")
      .Input(1, "X", "inputs", "SrcT", OpSchema::Variadic)
      .Output(0, "Y", "output", "DstT", OpSchema::Variadic)
      .Attr("to",
            "The data type to which the elements of the input tensor are cast. "
            "Strictly must be one of the types from DataType enum in TensorProto",
            AttributeProto::INT)
      .Attr("fuse_outputs",
            "If true, fuse all outputs into one continous buffer.",
            AttributeProto::INT,
            static_cast<int64_t>(0))
      .TypeConstraint(
          "SrcT",
          {"tensor(float16)", "tensor(float)", "tensor(double)"},
          "Constrain input types to float tensors.")
      .TypeConstraint(
          "ScaleT",
          {"tensor(float16)", "tensor(float)", "tensor(double)"},
          "Constrain scale types to float tensors.")
      .TypeConstraint(
          "DstT",
          {"tensor(float16)", "tensor(float)", "tensor(double)"},
          "Constrain output types to float tensors.")
      .TypeAndShapeInferenceFunction([](ONNX_NAMESPACE::InferenceContext& ctx) {
        bool fuse_outputs = static_cast<bool>(getAttribute(ctx, "fuse_outputs", int64_t(0)));
        if (fuse_outputs) {
          int64_t total_num_elements = 0;
          for (size_t i = 1; i < ctx.getNumInputs(); ++i) {
            if (!hasInputShape(ctx, i))
              return;
            auto& input_shape = getInputShape(ctx, i);
            int rank = static_cast<int>(input_shape.dim_size());
            int64_t num_elements = multiplyDims(input_shape, 0, rank).dim_value();
            total_num_elements += num_elements;
          }

          ONNX_NAMESPACE::TensorShapeProto output_shape;
          output_shape.add_dim()->set_dim_value(total_num_elements);
          updateOutputShape(ctx, 0, output_shape);
          propagateElemTypeFromAttributeToOutput(ctx, "to", 0);
        } else {
          for (size_t i = 1; i < ctx.getNumInputs(); ++i) {
            propagateElemTypeFromAttributeToOutput(ctx, "to", i - 1);
            propagateShapeFromInputToOutput(ctx, i, i - 1);
          }
        }
      });

  ONNX_CONTRIB_OPERATOR_SCHEMA(View)
      .SetSupportLevel(OpSchema::SupportType::EXPERIMENTAL)
      .SetDoc("View. The output tensors are views of the input, according to the shapes provided.")
      .SetDomain(kMSDomain)
      .SinceVersion(1)
      .Input(0, "input", "Input tensor.", "T")
      .Input(1, "shapes", "Shapes of each view output. The shapes must adds up to the input buffer size.",
             "tensor(int64)",
             OpSchema::Variadic)
      .Output(0, "outputs", "Output tensors viewed according the shapes input. It has a one to one mapping to the shapes input",
              "T",
              OpSchema::Variadic)
      .TypeConstraint(
          "T",
          {"tensor(float16)", "tensor(float)", "tensor(double)"},
          "Constrain input and output types to float tensors.");

  ONNX_CONTRIB_OPERATOR_SCHEMA(ReduceAllL2)
      .SetDomain(kMSDomain)
      .SinceVersion(1)
      .SetSupportLevel(OpSchema::SupportType::EXPERIMENTAL)
      .SetDoc("Multi-tensor version of ReduceL2.")
      .Input(0, "X", "inputs", "TIn", OpSchema::Variadic)
      .Output(0, "Y", "output", "TOut")
      .TypeConstraint(
          "TIn",
          {"tensor(float16)", "tensor(float)", "tensor(double)"},
          "Constrain input types to float tensors.")
      .TypeConstraint(
          "TOut",
          {"tensor(float16)", "tensor(float)", "tensor(double)"},
          "Constrain scale types to float tensors.");

  ONNX_CONTRIB_OPERATOR_SCHEMA(Send)
      .SetDomain(kMSDomain)
      .SinceVersion(1)
      .SetSupportLevel(OpSchema::SupportType::EXPERIMENTAL)
      .SetDoc("Send data tensor to the specified destination.")
      .Input(0, "InputSignal", "Input control signal. It must be a scalar.", "TBool")
      .Input(1, "Remote", "Remote dst rank. It must be a scalar.", "TInt64")
      .Input(2, "Data", "Tensors to send.", "V", OpSchema::Variadic, false)
      .Output(0, "OutputSignal", "Output control signal. It must be a scalar.", "TBool")
      .Attr("tag", "The tag of the message carrying Data.",
            AttributeProto::INT)
      .Attr("element_types", "Element types of the sent tensors.",
            AttributeProto::INTS)
      .TypeConstraint(
          "TInt64",
          {"tensor(int64)"},
          "Constrain input type to 64-bit integer.")
      .TypeConstraint(
          "TBool",
          {"tensor(bool)"},
          "Constrain types to boolean tensors.")
      .TypeConstraint("V", OpSchema::all_tensor_types(), "All Tensor types")
      .TypeAndShapeInferenceFunction([](ONNX_NAMESPACE::InferenceContext& ctx) {
        if (ctx.getNumInputs() < 3) {
          fail_shape_inference("Send must have at least three inputs.");
        } else {
          auto& signal_input_shape = getInputShape(ctx, 0);
          if (static_cast<int>(signal_input_shape.dim_size()) != 0) {
            fail_shape_inference("InputSignal of Send must be a scalar.");
          }
          auto& remote_input_shape = getInputShape(ctx, 1);
          if (static_cast<int>(remote_input_shape.dim_size()) != 0) {
            fail_shape_inference("Remote of Send must be a scalar.");
          }

          checkSendInputTensorElemTypes(ctx, "element_types", ctx.getNumInputs() - 2);
        }

        if (ctx.getNumOutputs() != 1) {
          fail_shape_inference("Send must have one output.");
        }

        auto output_element_type = ctx.getOutputType(0)->mutable_tensor_type();
        output_element_type->set_elem_type(TensorProto::BOOL);
        ONNX_NAMESPACE::TensorShapeProto output_shape;
        updateOutputShape(ctx, 0, {});
        updateOutputElemType(ctx, 0, ONNX_NAMESPACE::TensorProto::BOOL);
      });

  ONNX_CONTRIB_OPERATOR_SCHEMA(Recv)
      .SetDomain(kMSDomain)
      .SinceVersion(1)
      .SetSupportLevel(OpSchema::SupportType::EXPERIMENTAL)
      .SetDoc("Receive a tensor from the the specified source.")
      .Input(0, "InputSignal", "Input control signal. It must be a scalar.", "TBool")
      .Input(1, "Remote", "Remote src rank. It must be a scalar.", "TInt64")
      .Output(0, "OutputSignal", "Output control signal. It must be a scalar.", "TBool")
      .Output(1, "Data", "The Received tensors.", "V", OpSchema::Variadic, false)
      .Attr("tag", "The tag of the message carrying Data.",
            AttributeProto::INT)
      .Attr("element_types", "Element types of the received tensors.",
            AttributeProto::INTS)
      .TypeConstraint(
          "TInt64",
          {"tensor(int64)"},
          "Constrain input type to 64-bit integer.")
      .TypeConstraint(
          "TBool",
          {"tensor(bool)"},
          "Constrain types to boolean tensors.")
      .TypeConstraint("V", OpSchema::all_tensor_types(), "All Tensor types")
      .TypeAndShapeInferenceFunction([](ONNX_NAMESPACE::InferenceContext& ctx) {
        if (ctx.getNumInputs() != 2) {
          fail_shape_inference("Recv must have two inputs.");
        } else {
          auto& signal_input_shape = getInputShape(ctx, 0);
          if (static_cast<int>(signal_input_shape.dim_size()) != 0) {
            fail_shape_inference("InputSignal of Recv must be a scalar.");
          }
          auto& remote_input_shape = getInputShape(ctx, 1);
          if (static_cast<int>(remote_input_shape.dim_size()) != 0) {
            fail_shape_inference("Remote of Recv must be a scalar.");
          }
        }

        if (ctx.getNumOutputs() < 2) {
          fail_shape_inference("Recv must have at least two outputs.");
        }

        updateOutputShape(ctx, 0, {});
        updateOutputElemType(ctx, 0, ONNX_NAMESPACE::TensorProto::BOOL);
        propagateRecvOutputTensorElemTypes(ctx, "element_types", ctx.getNumOutputs() - 1);
      });

  ONNX_CONTRIB_OPERATOR_SCHEMA(MegatronF)
      .SetDomain(kMSDomain)
      .SinceVersion(1)
      .Input(0, "input", "The input data as Tensor.", "T")
      .Output(0, "output", "The output.", "T")
      .TypeConstraint(
          "T",
          {"tensor(float16)", "tensor(float)", "tensor(double)"},
          "Constrain to float, float16 and double tensors.")
      .TypeAndShapeInferenceFunction([](ONNX_NAMESPACE::InferenceContext& ctx) {
        propagateShapeAndTypeFromFirstInput(ctx);
      });

  ONNX_CONTRIB_OPERATOR_SCHEMA(MegatronG)
      .SetDomain(kMSDomain)
      .SinceVersion(1)
      .Attr("group_type", "0 - data parallel group, 1 - horizontal parallel group",
            AttributeProto::INT,
            static_cast<int64_t>(0))
      .Input(0, "input", "The input data as Tensor.", "T")
      .Output(0, "output", "The output.", "T")
      .TypeConstraint(
          "T",
          {"tensor(float16)", "tensor(float)", "tensor(double)"},
          "Constrain to float, float16 and double tensors.")
      .TypeAndShapeInferenceFunction([](ONNX_NAMESPACE::InferenceContext& ctx) {
        propagateShapeAndTypeFromFirstInput(ctx);
      });

  ONNX_CONTRIB_OPERATOR_SCHEMA(SliceGrad)
      .SetDomain(kMSDomain)
      .SinceVersion(1)
      .Input(0, "dY", "Gradient of output", "T")
      .Input(1, "shape", "Shape of the Slice input X.", "I")
      .Input(2, "starts", "Tensor of starting indices of corresponding axis in axes", "Tind")
      .Input(3, "ends", "Tensor of starting indices of corresponding axis in 'axes'", "Tind")
      .Input(4, "axes", "Tensor of axes that `starts` and `ends` apply to", "Tind", OpSchema::Optional)
      .Input(5, "steps", "Tensor of slice step of corresponding axis in `axes`", "Tind", OpSchema::Optional)
      .Output(0, "dX", "Gradient of input", "T")
      .TypeConstraint(
          "I",
          {"tensor(int64)"},
          "Constrain input shape to integer tensors.")
      .TypeConstraint(
          "T",
          OpSchema::all_tensor_types(),
          "Constrain input and output types to float tensors.")
      .TypeConstraint(
          "Tind",
          {"tensor(int32)", "tensor(int64)"},
          "Constrain indices to integer types");

  ONNX_CONTRIB_OPERATOR_SCHEMA(FastGeluGrad)
      .SetDomain(kMSDomain)
      .SinceVersion(1)
      .SetSupportLevel(OpSchema::SupportType::EXPERIMENTAL)
      .SetDoc("FastGeluGrad")
      .AllowUncheckedAttributes()
      .Input(0, "dY", "The gradient tensor from output.", "T")
      .Input(1, "X", "The input tensor. ", "T")
      .Output(0, "dX", "Gradient of the input.", "T")
      .TypeConstraint(
          "T",
          {"tensor(float16)", "tensor(float)", "tensor(double)"},
          "Constrain input and output types to float tensors.")
      .TypeAndShapeInferenceFunction(ONNX_NAMESPACE::propagateShapeAndTypeFromFirstInput);

  ONNX_CONTRIB_OPERATOR_SCHEMA(BiasGeluGrad_dX)
      .SetDomain(kMSDomain)
      .SinceVersion(1)
      .SetSupportLevel(OpSchema::SupportType::EXPERIMENTAL)
      .SetDoc("Computes dX for BiasGeluGrad")
      .AllowUncheckedAttributes()
      .Input(0, "dY", "The gradient tensor from output.", "T")
      .Input(1, "X", "The input tensor. ", "T")
      .Input(2, "B", "The bias tensor. ", "T")
      .Output(0, "dX", "Gradient of the input.", "T")
      .TypeConstraint(
          "T",
          {"tensor(float16)", "tensor(float)", "tensor(double)"},
          "Constrain input and output types to float tensors.")
      .TypeAndShapeInferenceFunction(ONNX_NAMESPACE::propagateShapeAndTypeFromFirstInput);

  ONNX_CONTRIB_OPERATOR_SCHEMA(BiasFastGeluGrad_dX)
      .SetDomain(kMSDomain)
      .SinceVersion(1)
      .SetSupportLevel(OpSchema::SupportType::EXPERIMENTAL)
      .SetDoc("Computes dX for FastGeluGrad with bias")
      .AllowUncheckedAttributes()
      .Input(0, "dY", "The gradient tensor from output.", "T")
      .Input(1, "X", "The input tensor. ", "T")
      .Input(2, "B", "The bias tensor. ", "T")
      .Output(0, "dX", "Gradient of the input.", "T")
      .TypeConstraint(
          "T",
          {"tensor(float16)", "tensor(float)", "tensor(double)"},
          "Constrain input and output types to float tensors.")
      .TypeAndShapeInferenceFunction(ONNX_NAMESPACE::propagateShapeAndTypeFromFirstInput);

  ONNX_CONTRIB_OPERATOR_SCHEMA(RecordEvent)
      .SetDomain(kMSDomain)
      .SinceVersion(1)
      .SetSupportLevel(OpSchema::SupportType::EXPERIMENTAL)
      .SetDoc("Record an event.")
      .Input(
          0,
          "EventIdentifier",
          "Event identifier to record.",
          "TInt64")
      .Input(
          1,
          "InputData",
          "Input data.",
          "T",
          OpSchema::Variadic,
          /*is_homogeneous*/ false,
          /*min_arity*/ 1)
      .Output(
          0,
          "OutputData",
          "Output data.",
          "T",
          OpSchema::Variadic,
          /*is_homogeneous*/ false,
          /*min_arity*/ 0)
      .TypeConstraint(
          "TInt64",
          {"tensor(int64)"},
          "Constrain input type to 64-bit integer.")
      .TypeConstraint(
          "T",
          OpSchema::all_tensor_types(),
          "Allow inputs and outputs to be any kind of tensor.")
      .TypeAndShapeInferenceFunction([](ONNX_NAMESPACE::InferenceContext& ctx) {
        if (ctx.getNumInputs() < ctx.getNumOutputs() + 1)
          fail_shape_inference("RecordEvent must have at least (num_outputs + 1) inputs.");

        // note: if num_input > num_output + 1,
        // the additional inputs (idx >= num_ouput + 1) are regarded as dependencies
        // which are only used for maintain topological order
        for (size_t i = 0; i < ctx.getNumOutputs(); ++i) {
          propagateElemTypeFromInputToOutput(ctx, i + 1, i);
          auto typeProto = ctx.getInputType(i + 1);
          if (!hasShape(*typeProto)) {
            continue;
          }
          propagateShapeFromInputToOutput(ctx, i + 1, i);
        }
      });

  ONNX_CONTRIB_OPERATOR_SCHEMA(WaitEvent)
      .SetDomain(kMSDomain)
      .SinceVersion(1)
      .SetSupportLevel(OpSchema::SupportType::EXPERIMENTAL)
      .SetDoc("Wait for an event to be recorded.")
      .Input(
          0,
          "EventIdentifier",
          "Event identifier to record.",
          "TInt64")
      .Input(
          1,
          "InputData",
          "Input data.",
          "T",
          OpSchema::Variadic,
          /*is_homogeneous*/ false,
          /*min_arity*/ 1)
      .Output(
          0,
          "OutputData",
          "Output data.",
          "T",
          OpSchema::Variadic,
          /*is_homogeneous*/ false,
          /*min_arity*/ 1)
      .TypeConstraint(
          "TInt64",
          {"tensor(int64)"},
          "Constrain input type to 64-bit integer.")
      .TypeConstraint(
          "T",
          OpSchema::all_tensor_types(),
          "Allow inputs and outputs to be any kind of tensor.")
      .TypeAndShapeInferenceFunction([](ONNX_NAMESPACE::InferenceContext& ctx) {
        if (ctx.getNumInputs() < ctx.getNumOutputs() + 1)
          fail_shape_inference("WaitEvent must have at least (num_outputs + 1) inputs.");
        if (ctx.getNumOutputs() < 1)
          fail_shape_inference("WaitEvent must have at least 1 output.");

        // note: if num_input > num_output + 1,
        // the additional inputs (idx >= num_ouput + 1) are regarded as dependencies
        // which are only used for maintain topological order
        for (size_t i = 0; i < ctx.getNumOutputs(); ++i) {
          propagateElemTypeFromInputToOutput(ctx, i + 1, i);
          auto typeProto = ctx.getInputType(i + 1);
          if (!hasShape(*typeProto)) {
            continue;
          }
          propagateShapeFromInputToOutput(ctx, i + 1, i);
        }
      });
}
}  // namespace training
}  // namespace onnxruntime<|MERGE_RESOLUTION|>--- conflicted
+++ resolved
@@ -1098,11 +1098,7 @@
       });
 
   ONNX_CONTRIB_OPERATOR_SCHEMA(ReduceSumTraining)
-<<<<<<< HEAD
-      .SetDomain(kOnnxDomain)
-=======
-      .SetDomain(kMSDomain)
->>>>>>> 918d16b8
+      .SetDomain(kMSDomain)
       .SinceVersion(1)
       .SetSupportLevel(OpSchema::SupportType::EXPERIMENTAL)
       .SetDoc("ReduceSumTraining")
@@ -1110,15 +1106,12 @@
             "Keep the reduced dimension or not, default 1 mean keep reduced dimension.",
             AttributeProto::INT,
             static_cast<int64_t>(1))
-<<<<<<< HEAD
-=======
       .Attr("noop_with_empty_axes",
             "Perform reduction or not when axes is empty, default false mean perform reduction."
             "when axes is empty and this attribute is set to true, input tensor will not be reduced,"
             "thus output tensor would be equivalent to input tensor.",
             AttributeProto::INT,
             static_cast<int64_t>(0))
->>>>>>> 918d16b8
       .AllowUncheckedAttributes()
       .Input(0, "data", "An input tensor.", "T")
       .Input(1, "axes",
@@ -1129,9 +1122,6 @@
       .TypeConstraint(
           "T",
           OpSchema::numeric_types_for_math_reduction(),
-<<<<<<< HEAD
-          "Constrain input and output types to high-precision numeric tensors.");
-=======
           "Constrain input and output types to high-precision numeric tensors.")
       .TypeAndShapeInferenceFunction([](ONNX_NAMESPACE::InferenceContext& ctx) {
         propagateElemTypeFromInputToOutput(ctx, 0, 0);
@@ -1152,7 +1142,7 @@
         //auto axes_proto = ctx.getInputData(1);
         //if (axes_proto) {
         //  axes = ParseData<int64_t>(axes_proto);
-        //}        
+        //}
         //
         //for (size_t i = 0; i < axes.size(); ++i) {
         //  if (axes[i] < 0)
@@ -1173,7 +1163,6 @@
         //  }
         //}
       });
->>>>>>> 918d16b8
 
   ONNX_CONTRIB_OPERATOR_SCHEMA(TrainableDropoutGrad)
       .SetDomain(kMSDomain)
