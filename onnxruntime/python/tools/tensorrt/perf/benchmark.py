--- conflicted
+++ resolved
@@ -1020,36 +1020,21 @@
                     "datetime": str(datetime.now()),}
                     
                 # get standalone TensorRT perf
-                if trt in ep and args.trtexec:
-                    
-<<<<<<< HEAD
+                try: 
                     if args.track_memory: 
-                        
-                        p = start_memory_tracking()            
-                        result = run_trt_standalone(args.trtexec, model_path, sess.get_inputs(), all_inputs_shape, fp16)
-                        mem_usage = end_memory_tracking(p, True)
-                        if result and mem_usage: 
-                            result["memory"] = mem_usage
-                        ep = standalone_trt_fp16 if fp16 else standalone_trt
+                            ep = standalone_trt_fp16 if fp16 else standalone_trt
+                            p = start_memory_tracking()            
+                            result = run_trt_standalone(args.trtexec, model_path, sess.get_inputs(), all_inputs_shape, fp16)
+                            mem_usage = end_memory_tracking(p, True)
+                            if result and mem_usage: 
+                                result["memory"] = mem_usage
+
                     else: 
                         result = run_trt_standalone(args.trtexec, model_path, sess.get_inputs(), all_inputs_shape, fp16)
-=======
-                    try: 
-                        if args.track_memory: 
-                                ep = standalone_trt_fp16 if fp16 else standalone_trt
-                                p = start_memory_tracking()            
-                                result = run_trt_standalone(args.trtexec, model_path, sess.get_inputs(), all_inputs_shape, fp16)
-                                mem_usage = end_memory_tracking(p, True)
-                                if result and mem_usage: 
-                                    result["memory"] = mem_usage
-
-                        else: 
-                            result = run_trt_standalone(args.trtexec, model_path, sess.get_inputs(), all_inputs_shape, fp16)
-                    except Exception as e: 
-                        logger.error(e)
-                        update_fail_model_map(model_to_fail_ep, name, ep, 'runtime error', e)
-                        continue
->>>>>>> c7ffd64c
+                except Exception as e: 
+                    logger.error(e)
+                    update_fail_model_map(model_to_fail_ep, name, ep, 'runtime error', e)
+                    continue
 
                 else: 
                     result = inference_ort(args, name, sess, ep, inputs, result_template, args.test_times, batch_size)
