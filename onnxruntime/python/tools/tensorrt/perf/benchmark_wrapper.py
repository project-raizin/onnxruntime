import os
import csv
import logging
import coloredlogs
import argparse
import copy
import json
import re
import pprint
from benchmark import *

def write_model_info_to_file(model, path):
    with open(path, 'w') as file:
        file.write(json.dumps(model)) # use `json.loads` to do the reverse

def get_ep_list(comparison): 
    if comparison == 'acl': 
        ep_list = [cpu, acl]
    else:   
<<<<<<< HEAD
        ep_list = [cpu, cuda, trt, standalone_trt, cuda_fp16, trt_fp16]
=======
        # test with cuda and trt
        ep_list = [cpu, cuda, trt, standalone_trt, cuda_fp16, trt_fp16, standalone_trt_fp16]
>>>>>>> c7ffd64c
    return ep_list

def main():
    args = parse_arguments()
    setup_logger(False)
    pp = pprint.PrettyPrinter(indent=4)

    models = {}
    parse_models_helper(args, models)

    model_to_fail_ep = {}

    benchmark_fail_csv = 'fail.csv'
    benchmark_metrics_csv = 'metrics.csv' 
    benchmark_success_csv = 'success.csv'  
    benchmark_latency_csv = 'latency.csv' 
    benchmark_status_csv = 'status.csv' 

    for model, model_info in models.items():
        logger.info("\n" + "="*40 + "="*len(model))
        logger.info("="*20 + model +"="*20)
        logger.info("="*40 + "="*len(model))

        model_info["model_name"] = model 
        
        model_list_file = os.path.join(os.getcwd(), model +'.json')
        write_model_info_to_file([model_info], model_list_file)
        
        if args.ep: 
            ep_list = [args.ep]
        else:
            ep_list = get_ep_list(args.comparison)
        
        for ep in ep_list:
            
            command =  ["python3",
                        "benchmark.py",
                        "-r", args.running_mode,
                        "-m", model_list_file,
                        "-o", args.perf_result_path,
                        "--write_test_result", "false"]
            
            if "Standalone" in ep: 
                if args.running_mode == "validate": 
                    continue 
                else:
                    trtexec_path = get_trtexec_path()    
                    command.extend(["--trtexec", trtexec_path])
                    ep = trt_fp16 if "fp16" in ep else trt 

            command.extend(["--ep", ep])
            
            if args.running_mode == "validate":
                command.extend(["--benchmark_fail_csv", benchmark_fail_csv,
                                "--benchmark_metrics_csv", benchmark_metrics_csv])
            
            elif args.running_mode == "benchmark":
                command.extend(["-t", str(args.test_times),
                                "-o", args.perf_result_path,
                                "--write_test_result", "false",
                                "--benchmark_latency_csv", benchmark_latency_csv,
                                "--benchmark_success_csv", benchmark_success_csv]) 
            
            p = subprocess.run(command)
            logger.info(p)

            if p.returncode != 0:
                error_type = "runtime error" 
                error_message = "perf script exited with returncode = " + str(p.returncode)
                logger.error(error_message)
                update_fail_model_map(model_to_fail_ep, model, ep, error_type, error_message)
                write_map_to_file(model_to_fail_ep, FAIL_MODEL_FILE)
                logger.info(model_to_fail_ep)

        os.remove(model_list_file)

    path = os.path.join(os.getcwd(), args.perf_result_path)
    if not os.path.exists(path):
        from pathlib import Path
        Path(path).mkdir(parents=True, exist_ok=True)

    if args.running_mode == "validate":
        logger.info("\n=========================================================")
        logger.info("========== Failing Models/EPs (accumulated) ==============")
        logger.info("==========================================================")

        if os.path.exists(FAIL_MODEL_FILE) or len(model_to_fail_ep) > 1:
            model_to_fail_ep = read_map_from_file(FAIL_MODEL_FILE)
            output_fail(model_to_fail_ep, os.path.join(path, benchmark_fail_csv))
            logger.info("\nSaved model fail results to {}".format(benchmark_fail_csv)) 
            logger.info(model_to_fail_ep)

        logger.info("\n=========================================")
        logger.info("=========== Models/EPs metrics ==========")
        logger.info("=========================================")

        if os.path.exists(METRICS_FILE):
            model_to_metrics = read_map_from_file(METRICS_FILE)
            output_metrics(model_to_metrics, os.path.join(path, benchmark_metrics_csv))
            logger.info("\nSaved model metrics results to {}".format(benchmark_metrics_csv)) 
    
    elif args.running_mode == "benchmark":
        logger.info("\n=======================================================")
        logger.info("=========== Models/EPs Status (accumulated) ===========")
        logger.info("=======================================================")

        model_status = {}
        if os.path.exists(LATENCY_FILE):
            model_latency = read_map_from_file(LATENCY_FILE)
            is_fail = False
            model_status = build_status(model_status, model_latency, is_fail)
        if os.path.exists(FAIL_MODEL_FILE):
            model_fail = read_map_from_file(FAIL_MODEL_FILE)
            is_fail = True
            model_status = build_status(model_status, model_fail, is_fail)
       
        pretty_print(pp, model_status)
        
        output_status(model_status, os.path.join(path, benchmark_status_csv)) 
        logger.info("\nSaved model status results to {}".format(benchmark_status_csv)) 

        logger.info("\n=========================================================")
        logger.info("=========== Models/EPs latency (accumulated)  ===========")
        logger.info("=========================================================")

        if os.path.exists(LATENCY_FILE):
            model_to_latency = read_map_from_file(LATENCY_FILE)
            add_improvement_information(model_to_latency)
            
            pretty_print(pp, model_to_latency)
            
            output_latency(model_to_latency, os.path.join(path, benchmark_latency_csv))
            logger.info("\nSaved model status results to {}".format(benchmark_latency_csv)) 

    logger.info("\n===========================================")
    logger.info("=========== System information  ===========")
    logger.info("===========================================")
    info = get_system_info()
    pretty_print(pp, info)

if __name__ == "__main__":
    main()<|MERGE_RESOLUTION|>--- conflicted
+++ resolved
@@ -17,12 +17,8 @@
     if comparison == 'acl': 
         ep_list = [cpu, acl]
     else:   
-<<<<<<< HEAD
-        ep_list = [cpu, cuda, trt, standalone_trt, cuda_fp16, trt_fp16]
-=======
         # test with cuda and trt
         ep_list = [cpu, cuda, trt, standalone_trt, cuda_fp16, trt_fp16, standalone_trt_fp16]
->>>>>>> c7ffd64c
     return ep_list
 
 def main():
